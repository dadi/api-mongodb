--- conflicted
+++ resolved
@@ -20,13 +20,8 @@
   "license": "ISC",
   "dependencies": {
     "@dadi/metadata": "^2.0.0",
-<<<<<<< HEAD
-    "convict": "4.3.1",
+    "convict": "^4.4.1",
     "debug": "3.2.1",
-=======
-    "convict": "^4.4.1",
-    "debug": "3.1.0",
->>>>>>> 3bb6282c
     "mongodb": "^2.2.35"
   },
   "repository": {
