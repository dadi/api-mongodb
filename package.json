{
  "name": "@dadi/api-mongodb",
  "version": "0.0.0-development",
  "description": "A MongoDB adapter for DADI API",
  "keywords": [
    "dadi",
    "api",
    "connector",
    "mongo",
    "MongoDB",
    "dadi-connector",
    "dadi-api-connector",
    "api-connector"
  ],
  "main": "index.js",
  "scripts": {
    "test": "standard 'lib/**/*.js' | snazzy && env NODE_ENV=test ./node_modules/.bin/istanbul cover --report cobertura --report text --report html --report lcov ./node_modules/mocha/bin/_mocha test",
    "posttest": "./scripts/coverage.js",
    "semantic-release": "semantic-release pre && npm publish && semantic-release post"
  },
  "author": "James Lambie <jameslambie@gmail.com>",
  "license": "ISC",
  "dependencies": {
    "@dadi/metadata": "^1.0.0",
    "convict": "^4.0.0",
<<<<<<< HEAD
    "debug": "^2.6.0",
    "mongodb": "^2.2.x"
=======
    "debug": "^3.0.0",
    "mongodb": "^2.2.x",
    "underscore": "^1.8.3"
>>>>>>> 8b9f0fce
  },
  "repository": {
    "type": "git",
    "url": "https://github.com/dadi/api-mongodb.git"
  },
  "devDependencies": {
    "colors": "^1.1.2",
    "env-test": "^1.0.0",
    "istanbul": "^1.1.0-alpha.1",
    "istanbul-cobertura-badger": "^1.1.0",
    "mocha": "~3.5.0",
    "semantic-release": "^7.0.1",
    "should": "~11.2.1",
    "sinon": "~2.3.8",
    "snazzy": "^7.0.0",
    "standard": "*"
  }
}<|MERGE_RESOLUTION|>--- conflicted
+++ resolved
@@ -23,14 +23,8 @@
   "dependencies": {
     "@dadi/metadata": "^1.0.0",
     "convict": "^4.0.0",
-<<<<<<< HEAD
-    "debug": "^2.6.0",
-    "mongodb": "^2.2.x"
-=======
     "debug": "^3.0.0",
     "mongodb": "^2.2.x",
-    "underscore": "^1.8.3"
->>>>>>> 8b9f0fce
   },
   "repository": {
     "type": "git",
