--- conflicted
+++ resolved
@@ -26,13 +26,8 @@
     "env-test": "^1.0.0",
     "istanbul": "^1.1.0-alpha.1",
     "istanbul-cobertura-badger": "^1.1.0",
-<<<<<<< HEAD
-    "mocha": "~3.4.2",
+    "mocha": "~3.5.0",
     "semantic-release": "^7.0.1",
-=======
-    "mocha": "~3.5.0",
-    "semantic-release": "^6.3.6",
->>>>>>> ad9c69ce
     "should": "~11.2.1",
     "sinon": "~2.3.8",
     "snazzy": "^7.0.0",
