{
  "name": "@dadi/api-mongodb",
  "version": "1.1.0",
  "description": "A MongoDB adapter for DADI API",
  "keywords": [
    "dadi",
    "api",
    "connector",
    "mongo",
    "MongoDB",
    "dadi-connector",
    "dadi-api-connector",
    "api-connector"
  ],
  "main": "index.js",
  "scripts": {
    "test": "standard 'lib/**/*.js' | snazzy && env NODE_ENV=test ./node_modules/.bin/istanbul cover --report cobertura --report text --report html --report lcov ./node_modules/mocha/bin/_mocha test",
    "posttest": "./scripts/coverage.js",
    "semantic-release": "semantic-release pre && npm publish && semantic-release post"
  },
  "author": "James Lambie <jameslambie@gmail.com>",
  "license": "ISC",
  "dependencies": {
    "@dadi/metadata": "^2.0.0",
    "convict": "4.3.1",
    "debug": "3.1.0",
    "mongodb": "^2.2.35"
  },
  "repository": {
    "type": "git",
    "url": "https://github.com/dadi/api-mongodb.git"
  },
  "devDependencies": {
    "colors": "^1.2.1",
    "coveralls": "^3.0.1",
    "env-test": "1.0.0",
    "istanbul": "1.1.0-alpha.1",
<<<<<<< HEAD
    "mocha": "5.2.0",
    "semantic-release": "15.1.4",
=======
    "istanbul-cobertura-badger": "1.3.1",
    "mocha": "3.5.0",
    "semantic-release": "15.8.1",
>>>>>>> 3cd20059
    "should": "11.2.1",
    "sinon": "4.4.3",
    "snazzy": "7.0.0",
    "standard": "8.x.x"
  },
  "greenkeeper": {
    "ignore": [
      "should",
      "sinon",
      "snazzy",
      "standard",
      "mocha"
    ]
  }
}<|MERGE_RESOLUTION|>--- conflicted
+++ resolved
@@ -35,14 +35,8 @@
     "coveralls": "^3.0.1",
     "env-test": "1.0.0",
     "istanbul": "1.1.0-alpha.1",
-<<<<<<< HEAD
     "mocha": "5.2.0",
-    "semantic-release": "15.1.4",
-=======
-    "istanbul-cobertura-badger": "1.3.1",
-    "mocha": "3.5.0",
     "semantic-release": "15.8.1",
->>>>>>> 3cd20059
     "should": "11.2.1",
     "sinon": "4.4.3",
     "snazzy": "7.0.0",
