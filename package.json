--- conflicted
+++ resolved
@@ -21,11 +21,7 @@
   "dependencies": {
     "@dadi/metadata": "^2.0.0",
     "convict": "4.3.2",
-<<<<<<< HEAD
-    "debug": "3.1.0",
-=======
     "debug": "3.2.1",
->>>>>>> 51860efb
     "mongodb": "^2.2.35"
   },
   "repository": {
